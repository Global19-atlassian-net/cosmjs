--- conflicted
+++ resolved
@@ -1,6 +1,5 @@
 # CHANGELOG
 
-<<<<<<< HEAD
 ## 0.23.0 (unreleased)
 
 - @cosmjs/cosmwasm: Rename `CosmWasmClient.postTx` method to `.broadcastTx`.
@@ -17,14 +16,13 @@
   `BroadcastTxSuccess` and `BroadcastTxFailure` respectively, as well as helper
   functions `isBroadcastTxFailure`, `isBroadcastTxSuccess` and
   `assertIsBroadcastTxSuccess`.
-=======
+
 ## 0.22.2 (2020-08-11)
 
 - @cosmjs/faucet: Log errors for failed send transactions.
 - @cosmjs/faucet: Add config variable `FAUCET_MEMO`.
 - @cosmjs/faucet: Add config variables `FAUCET_FEE` and `FAUCET_GAS`.
 - @cosmjs/launchpad: Add `parseCoins` helper.
->>>>>>> 56d635fc
 
 ## 0.22.1 (2020-08-11)
 
