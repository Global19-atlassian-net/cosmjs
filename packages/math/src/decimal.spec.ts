import { Decimal } from "./decimal";
import { Uint32, Uint53, Uint64 } from "./integers";

describe("Decimal", () => {
  describe("fromAtomics", () => {
    it("leads to correct atomics value", () => {
      expect(Decimal.fromAtomics("1", 0).atomics).toEqual("1");
      expect(Decimal.fromAtomics("1", 1).atomics).toEqual("1");
      expect(Decimal.fromAtomics("1", 2).atomics).toEqual("1");

      expect(Decimal.fromAtomics("1", 5).atomics).toEqual("1");
      expect(Decimal.fromAtomics("2", 5).atomics).toEqual("2");
      expect(Decimal.fromAtomics("3", 5).atomics).toEqual("3");
      expect(Decimal.fromAtomics("10", 5).atomics).toEqual("10");
      expect(Decimal.fromAtomics("20", 5).atomics).toEqual("20");
      expect(Decimal.fromAtomics("30", 5).atomics).toEqual("30");
      expect(Decimal.fromAtomics("100000000000000000000000", 5).atomics).toEqual("100000000000000000000000");
      expect(Decimal.fromAtomics("200000000000000000000000", 5).atomics).toEqual("200000000000000000000000");
      expect(Decimal.fromAtomics("300000000000000000000000", 5).atomics).toEqual("300000000000000000000000");

      expect(Decimal.fromAtomics("44", 5).atomics).toEqual("44");
      expect(Decimal.fromAtomics("044", 5).atomics).toEqual("44");
      expect(Decimal.fromAtomics("0044", 5).atomics).toEqual("44");
      expect(Decimal.fromAtomics("00044", 5).atomics).toEqual("44");
    });

    it("reads fractional digits correctly", () => {
      expect(Decimal.fromAtomics("44", 0).toString()).toEqual("44");
      expect(Decimal.fromAtomics("44", 1).toString()).toEqual("4.4");
      expect(Decimal.fromAtomics("44", 2).toString()).toEqual("0.44");
      expect(Decimal.fromAtomics("44", 3).toString()).toEqual("0.044");
      expect(Decimal.fromAtomics("44", 4).toString()).toEqual("0.0044");
    });
  });

  describe("fromUserInput", () => {
    it("throws helpful error message for invalid characters", () => {
      expect(() => Decimal.fromUserInput(" 13", 5)).toThrowError(/invalid character at position 1/i);
      expect(() => Decimal.fromUserInput("1,3", 5)).toThrowError(/invalid character at position 2/i);
      expect(() => Decimal.fromUserInput("13-", 5)).toThrowError(/invalid character at position 3/i);
      expect(() => Decimal.fromUserInput("13/", 5)).toThrowError(/invalid character at position 3/i);
      expect(() => Decimal.fromUserInput("13\\", 5)).toThrowError(/invalid character at position 3/i);
    });

    it("throws for more than one separator", () => {
      expect(() => Decimal.fromUserInput("1.3.5", 5)).toThrowError(/more than one separator found/i);
      expect(() => Decimal.fromUserInput("1..3", 5)).toThrowError(/more than one separator found/i);
      expect(() => Decimal.fromUserInput("..", 5)).toThrowError(/more than one separator found/i);
    });

    it("throws for separator only", () => {
      expect(() => Decimal.fromUserInput(".", 5)).toThrowError(/fractional part missing/i);
    });

    it("throws for more fractional digits than supported", () => {
      expect(() => Decimal.fromUserInput("44.123456", 5)).toThrowError(
        /got more fractional digits than supported/i,
      );
      expect(() => Decimal.fromUserInput("44.1", 0)).toThrowError(
        /got more fractional digits than supported/i,
      );
    });

    it("throws for fractional digits that are not non-negative integers", () => {
      // no integer
      expect(() => Decimal.fromUserInput("1", Number.NaN)).toThrowError(
        /fractional digits is not an integer/i,
      );
      expect(() => Decimal.fromUserInput("1", Number.POSITIVE_INFINITY)).toThrowError(
        /fractional digits is not an integer/i,
      );
      expect(() => Decimal.fromUserInput("1", Number.NEGATIVE_INFINITY)).toThrowError(
        /fractional digits is not an integer/i,
      );
      expect(() => Decimal.fromUserInput("1", 1.78945544484)).toThrowError(
        /fractional digits is not an integer/i,
      );

      // negative
      expect(() => Decimal.fromUserInput("1", -1)).toThrowError(/fractional digits must not be negative/i);
      expect(() => Decimal.fromUserInput("1", Number.MIN_SAFE_INTEGER)).toThrowError(
        /fractional digits must not be negative/i,
      );

      // exceeds supported range
      expect(() => Decimal.fromUserInput("1", 101)).toThrowError(/fractional digits must not exceed 100/i);
    });

    it("returns correct value", () => {
      expect(Decimal.fromUserInput("44", 0).atomics).toEqual("44");
      expect(Decimal.fromUserInput("44", 1).atomics).toEqual("440");
      expect(Decimal.fromUserInput("44", 2).atomics).toEqual("4400");
      expect(Decimal.fromUserInput("44", 3).atomics).toEqual("44000");

      expect(Decimal.fromUserInput("44.2", 1).atomics).toEqual("442");
      expect(Decimal.fromUserInput("44.2", 2).atomics).toEqual("4420");
      expect(Decimal.fromUserInput("44.2", 3).atomics).toEqual("44200");

      expect(Decimal.fromUserInput("44.1", 6).atomics).toEqual("44100000");
      expect(Decimal.fromUserInput("44.12", 6).atomics).toEqual("44120000");
      expect(Decimal.fromUserInput("44.123", 6).atomics).toEqual("44123000");
      expect(Decimal.fromUserInput("44.1234", 6).atomics).toEqual("44123400");
      expect(Decimal.fromUserInput("44.12345", 6).atomics).toEqual("44123450");
      expect(Decimal.fromUserInput("44.123456", 6).atomics).toEqual("44123456");
    });

    it("cuts leading zeros", () => {
      expect(Decimal.fromUserInput("4", 2).atomics).toEqual("400");
      expect(Decimal.fromUserInput("04", 2).atomics).toEqual("400");
      expect(Decimal.fromUserInput("004", 2).atomics).toEqual("400");
    });

    it("cuts tailing zeros", () => {
      expect(Decimal.fromUserInput("4.12", 5).atomics).toEqual("412000");
      expect(Decimal.fromUserInput("4.120", 5).atomics).toEqual("412000");
      expect(Decimal.fromUserInput("4.1200", 5).atomics).toEqual("412000");
      expect(Decimal.fromUserInput("4.12000", 5).atomics).toEqual("412000");
      expect(Decimal.fromUserInput("4.120000", 5).atomics).toEqual("412000");
      expect(Decimal.fromUserInput("4.1200000", 5).atomics).toEqual("412000");
    });

    it("interprets the empty string as zero", () => {
      expect(Decimal.fromUserInput("", 0).atomics).toEqual("0");
      expect(Decimal.fromUserInput("", 1).atomics).toEqual("0");
      expect(Decimal.fromUserInput("", 2).atomics).toEqual("0");
      expect(Decimal.fromUserInput("", 3).atomics).toEqual("0");
    });

    it("accepts american notation with skipped leading zero", () => {
      expect(Decimal.fromUserInput(".1", 3).atomics).toEqual("100");
      expect(Decimal.fromUserInput(".12", 3).atomics).toEqual("120");
      expect(Decimal.fromUserInput(".123", 3).atomics).toEqual("123");
    });
  });

  describe("toString", () => {
    it("displays no decimal point for full numbers", () => {
      expect(Decimal.fromUserInput("44", 0).toString()).toEqual("44");
      expect(Decimal.fromUserInput("44", 1).toString()).toEqual("44");
      expect(Decimal.fromUserInput("44", 2).toString()).toEqual("44");

      expect(Decimal.fromUserInput("44", 2).toString()).toEqual("44");
      expect(Decimal.fromUserInput("44.0", 2).toString()).toEqual("44");
      expect(Decimal.fromUserInput("44.00", 2).toString()).toEqual("44");
      expect(Decimal.fromUserInput("44.000", 2).toString()).toEqual("44");
    });

    it("only shows significant digits", () => {
      expect(Decimal.fromUserInput("44.1", 2).toString()).toEqual("44.1");
      expect(Decimal.fromUserInput("44.10", 2).toString()).toEqual("44.1");
      expect(Decimal.fromUserInput("44.100", 2).toString()).toEqual("44.1");
    });

    it("fills up leading zeros", () => {
      expect(Decimal.fromAtomics("3", 0).toString()).toEqual("3");
      expect(Decimal.fromAtomics("3", 1).toString()).toEqual("0.3");
      expect(Decimal.fromAtomics("3", 2).toString()).toEqual("0.03");
      expect(Decimal.fromAtomics("3", 3).toString()).toEqual("0.003");
    });
  });

  describe("toFloatApproximation", () => {
    it("works", () => {
      expect(Decimal.fromUserInput("0", 5).toFloatApproximation()).toEqual(0);
      expect(Decimal.fromUserInput("1", 5).toFloatApproximation()).toEqual(1);
      expect(Decimal.fromUserInput("1.5", 5).toFloatApproximation()).toEqual(1.5);
      expect(Decimal.fromUserInput("0.1", 5).toFloatApproximation()).toEqual(0.1);

      expect(Decimal.fromUserInput("1234500000000000", 5).toFloatApproximation()).toEqual(1.2345e15);
      expect(Decimal.fromUserInput("1234500000000000.002", 5).toFloatApproximation()).toEqual(1.2345e15);
    });
  });

  describe("plus", () => {
    it("returns correct values", () => {
      const zero = Decimal.fromUserInput("0", 5);
      expect(zero.plus(Decimal.fromUserInput("0", 5)).toString()).toEqual("0");
      expect(zero.plus(Decimal.fromUserInput("1", 5)).toString()).toEqual("1");
      expect(zero.plus(Decimal.fromUserInput("2", 5)).toString()).toEqual("2");
      expect(zero.plus(Decimal.fromUserInput("2.8", 5)).toString()).toEqual("2.8");
      expect(zero.plus(Decimal.fromUserInput("0.12345", 5)).toString()).toEqual("0.12345");

      const one = Decimal.fromUserInput("1", 5);
      expect(one.plus(Decimal.fromUserInput("0", 5)).toString()).toEqual("1");
      expect(one.plus(Decimal.fromUserInput("1", 5)).toString()).toEqual("2");
      expect(one.plus(Decimal.fromUserInput("2", 5)).toString()).toEqual("3");
      expect(one.plus(Decimal.fromUserInput("2.8", 5)).toString()).toEqual("3.8");
      expect(one.plus(Decimal.fromUserInput("0.12345", 5)).toString()).toEqual("1.12345");

      const oneDotFive = Decimal.fromUserInput("1.5", 5);
      expect(oneDotFive.plus(Decimal.fromUserInput("0", 5)).toString()).toEqual("1.5");
      expect(oneDotFive.plus(Decimal.fromUserInput("1", 5)).toString()).toEqual("2.5");
      expect(oneDotFive.plus(Decimal.fromUserInput("2", 5)).toString()).toEqual("3.5");
      expect(oneDotFive.plus(Decimal.fromUserInput("2.8", 5)).toString()).toEqual("4.3");
      expect(oneDotFive.plus(Decimal.fromUserInput("0.12345", 5)).toString()).toEqual("1.62345");

      // original value remain unchanged
      expect(zero.toString()).toEqual("0");
      expect(one.toString()).toEqual("1");
      expect(oneDotFive.toString()).toEqual("1.5");
    });

    it("throws for different fractional digits", () => {
      const zero = Decimal.fromUserInput("0", 5);
      expect(() => zero.plus(Decimal.fromUserInput("1", 1))).toThrowError(/do not match/i);
      expect(() => zero.plus(Decimal.fromUserInput("1", 2))).toThrowError(/do not match/i);
      expect(() => zero.plus(Decimal.fromUserInput("1", 3))).toThrowError(/do not match/i);
      expect(() => zero.plus(Decimal.fromUserInput("1", 4))).toThrowError(/do not match/i);

      expect(() => zero.plus(Decimal.fromUserInput("1", 6))).toThrowError(/do not match/i);
      expect(() => zero.plus(Decimal.fromUserInput("1", 7))).toThrowError(/do not match/i);
    });
  });

<<<<<<< HEAD
  describe("multiply", () => {
    it("returns correct values for Uint32", () => {
      const zero = Decimal.fromUserInput("0", 5);
      expect(zero.multiply(new Uint32(0)).toString()).toEqual("0");
      expect(zero.multiply(new Uint32(1)).toString()).toEqual("0");
      expect(zero.multiply(new Uint32(2)).toString()).toEqual("0");
      expect(zero.multiply(new Uint32(4294967295)).toString()).toEqual("0");

      const one = Decimal.fromUserInput("1", 5);
      expect(one.multiply(new Uint32(0)).toString()).toEqual("0");
      expect(one.multiply(new Uint32(1)).toString()).toEqual("1");
      expect(one.multiply(new Uint32(2)).toString()).toEqual("2");
      expect(one.multiply(new Uint32(4294967295)).toString()).toEqual("4294967295");

      const oneDotFive = Decimal.fromUserInput("1.5", 5);
      expect(oneDotFive.multiply(new Uint32(0)).toString()).toEqual("0");
      expect(oneDotFive.multiply(new Uint32(1)).toString()).toEqual("1.5");
      expect(oneDotFive.multiply(new Uint32(2)).toString()).toEqual("3");
      expect(oneDotFive.multiply(new Uint32(4294967295)).toString()).toEqual("6442450942.5");
=======
  describe("minus", () => {
    it("returns correct values", () => {
      const zero = Decimal.fromUserInput("0", 5);
      expect(Decimal.fromUserInput("0", 5).minus(zero).toString()).toEqual("0");
      expect(Decimal.fromUserInput("1", 5).minus(zero).toString()).toEqual("1");
      expect(Decimal.fromUserInput("2", 5).minus(zero).toString()).toEqual("2");
      expect(Decimal.fromUserInput("2.8", 5).minus(zero).toString()).toEqual("2.8");
      expect(Decimal.fromUserInput("0.12345", 5).minus(zero).toString()).toEqual("0.12345");

      const one = Decimal.fromUserInput("1", 5);
      expect(Decimal.fromUserInput("1", 5).minus(one).toString()).toEqual("0");
      expect(Decimal.fromUserInput("2", 5).minus(one).toString()).toEqual("1");
      expect(Decimal.fromUserInput("3", 5).minus(one).toString()).toEqual("2");
      expect(Decimal.fromUserInput("3.8", 5).minus(one).toString()).toEqual("2.8");
      expect(Decimal.fromUserInput("1.12345", 5).minus(one).toString()).toEqual("0.12345");

      const oneDotFive = Decimal.fromUserInput("1.5", 5);
      expect(Decimal.fromUserInput("1.5", 5).minus(oneDotFive).toString()).toEqual("0");
      expect(Decimal.fromUserInput("2.5", 5).minus(oneDotFive).toString()).toEqual("1");
      expect(Decimal.fromUserInput("3.5", 5).minus(oneDotFive).toString()).toEqual("2");
      expect(Decimal.fromUserInput("4.3", 5).minus(oneDotFive).toString()).toEqual("2.8");
      expect(Decimal.fromUserInput("1.62345", 5).minus(oneDotFive).toString()).toEqual("0.12345");
>>>>>>> ee205cc5

      // original value remain unchanged
      expect(zero.toString()).toEqual("0");
      expect(one.toString()).toEqual("1");
      expect(oneDotFive.toString()).toEqual("1.5");
    });

<<<<<<< HEAD
    it("returns correct values for Uint53", () => {
      const zero = Decimal.fromUserInput("0", 5);
      expect(zero.multiply(new Uint53(0)).toString()).toEqual("0");
      expect(zero.multiply(new Uint53(1)).toString()).toEqual("0");
      expect(zero.multiply(new Uint53(2)).toString()).toEqual("0");
      expect(zero.multiply(new Uint53(9007199254740991)).toString()).toEqual("0");

      const one = Decimal.fromUserInput("1", 5);
      expect(one.multiply(new Uint53(0)).toString()).toEqual("0");
      expect(one.multiply(new Uint53(1)).toString()).toEqual("1");
      expect(one.multiply(new Uint53(2)).toString()).toEqual("2");
      expect(one.multiply(new Uint53(9007199254740991)).toString()).toEqual("9007199254740991");

      const oneDotFive = Decimal.fromUserInput("1.5", 5);
      expect(oneDotFive.multiply(new Uint53(0)).toString()).toEqual("0");
      expect(oneDotFive.multiply(new Uint53(1)).toString()).toEqual("1.5");
      expect(oneDotFive.multiply(new Uint53(2)).toString()).toEqual("3");
      expect(oneDotFive.multiply(new Uint53(9007199254740991)).toString()).toEqual("13510798882111486.5");

      // original value remain unchanged
      expect(zero.toString()).toEqual("0");
      expect(one.toString()).toEqual("1");
      expect(oneDotFive.toString()).toEqual("1.5");
    });

    it("returns correct values for Uint64", () => {
      const zero = Decimal.fromUserInput("0", 5);
      expect(zero.multiply(Uint64.fromString("0")).toString()).toEqual("0");
      expect(zero.multiply(Uint64.fromString("1")).toString()).toEqual("0");
      expect(zero.multiply(Uint64.fromString("2")).toString()).toEqual("0");
      expect(zero.multiply(Uint64.fromString("18446744073709551615")).toString()).toEqual("0");

      const one = Decimal.fromUserInput("1", 5);
      expect(one.multiply(Uint64.fromString("0")).toString()).toEqual("0");
      expect(one.multiply(Uint64.fromString("1")).toString()).toEqual("1");
      expect(one.multiply(Uint64.fromString("2")).toString()).toEqual("2");
      expect(one.multiply(Uint64.fromString("18446744073709551615")).toString()).toEqual(
        "18446744073709551615",
      );

      const oneDotFive = Decimal.fromUserInput("1.5", 5);
      expect(oneDotFive.multiply(Uint64.fromString("0")).toString()).toEqual("0");
      expect(oneDotFive.multiply(Uint64.fromString("1")).toString()).toEqual("1.5");
      expect(oneDotFive.multiply(Uint64.fromString("2")).toString()).toEqual("3");
      expect(oneDotFive.multiply(Uint64.fromString("18446744073709551615")).toString()).toEqual(
        "27670116110564327422.5",
      );

      // original value remain unchanged
      expect(zero.toString()).toEqual("0");
      expect(one.toString()).toEqual("1");
      expect(oneDotFive.toString()).toEqual("1.5");
=======
    it("throws for different fractional digits", () => {
      const zero = Decimal.fromUserInput("0", 5);
      expect(() => Decimal.fromUserInput("1", 1).minus(zero)).toThrowError(/do not match/i);
      expect(() => Decimal.fromUserInput("1", 2).minus(zero)).toThrowError(/do not match/i);
      expect(() => Decimal.fromUserInput("1", 3).minus(zero)).toThrowError(/do not match/i);
      expect(() => Decimal.fromUserInput("1", 4).minus(zero)).toThrowError(/do not match/i);

      expect(() => Decimal.fromUserInput("1", 6).minus(zero)).toThrowError(/do not match/i);
      expect(() => Decimal.fromUserInput("1", 7).minus(zero)).toThrowError(/do not match/i);
    });

    it("throws for negative results", () => {
      const one = Decimal.fromUserInput("1", 5);
      expect(() => Decimal.fromUserInput("0", 5).minus(one)).toThrowError(/must not be negative/i);
      expect(() => Decimal.fromUserInput("0.5", 5).minus(one)).toThrowError(/must not be negative/i);
      expect(() => Decimal.fromUserInput("0.98765", 5).minus(one)).toThrowError(/must not be negative/i);
>>>>>>> ee205cc5
    });
  });

  describe("equals", () => {
    it("returns correct values", () => {
      const zero = Decimal.fromUserInput("0", 5);
      expect(zero.equals(Decimal.fromUserInput("0", 5))).toEqual(true);
      expect(zero.equals(Decimal.fromUserInput("1", 5))).toEqual(false);
      expect(zero.equals(Decimal.fromUserInput("2", 5))).toEqual(false);
      expect(zero.equals(Decimal.fromUserInput("2.8", 5))).toEqual(false);
      expect(zero.equals(Decimal.fromUserInput("0.12345", 5))).toEqual(false);

      const one = Decimal.fromUserInput("1", 5);
      expect(one.equals(Decimal.fromUserInput("0", 5))).toEqual(false);
      expect(one.equals(Decimal.fromUserInput("1", 5))).toEqual(true);
      expect(one.equals(Decimal.fromUserInput("2", 5))).toEqual(false);
      expect(one.equals(Decimal.fromUserInput("2.8", 5))).toEqual(false);
      expect(one.equals(Decimal.fromUserInput("0.12345", 5))).toEqual(false);

      const oneDotFive = Decimal.fromUserInput("1.5", 5);
      expect(oneDotFive.equals(Decimal.fromUserInput("0", 5))).toEqual(false);
      expect(oneDotFive.equals(Decimal.fromUserInput("1", 5))).toEqual(false);
      expect(oneDotFive.equals(Decimal.fromUserInput("1.5", 5))).toEqual(true);
      expect(oneDotFive.equals(Decimal.fromUserInput("2", 5))).toEqual(false);
      expect(oneDotFive.equals(Decimal.fromUserInput("2.8", 5))).toEqual(false);
      expect(oneDotFive.equals(Decimal.fromUserInput("0.12345", 5))).toEqual(false);

      // original value remain unchanged
      expect(zero.toString()).toEqual("0");
      expect(one.toString()).toEqual("1");
      expect(oneDotFive.toString()).toEqual("1.5");
    });

    it("throws for different fractional digits", () => {
      const zero = Decimal.fromUserInput("0", 5);
      expect(() => zero.equals(Decimal.fromUserInput("1", 1))).toThrowError(/do not match/i);
      expect(() => zero.equals(Decimal.fromUserInput("1", 2))).toThrowError(/do not match/i);
      expect(() => zero.equals(Decimal.fromUserInput("1", 3))).toThrowError(/do not match/i);
      expect(() => zero.equals(Decimal.fromUserInput("1", 4))).toThrowError(/do not match/i);

      expect(() => zero.equals(Decimal.fromUserInput("1", 6))).toThrowError(/do not match/i);
      expect(() => zero.equals(Decimal.fromUserInput("1", 7))).toThrowError(/do not match/i);
    });
  });

  describe("isLessThan", () => {
    it("returns correct values", () => {
      const zero = Decimal.fromUserInput("0", 5);
      expect(zero.isLessThan(Decimal.fromUserInput("0", 5))).toEqual(false);
      expect(zero.isLessThan(Decimal.fromUserInput("1", 5))).toEqual(true);
      expect(zero.isLessThan(Decimal.fromUserInput("2", 5))).toEqual(true);
      expect(zero.isLessThan(Decimal.fromUserInput("2.8", 5))).toEqual(true);
      expect(zero.isLessThan(Decimal.fromUserInput("0.12345", 5))).toEqual(true);

      const one = Decimal.fromUserInput("1", 5);
      expect(one.isLessThan(Decimal.fromUserInput("0", 5))).toEqual(false);
      expect(one.isLessThan(Decimal.fromUserInput("1", 5))).toEqual(false);
      expect(one.isLessThan(Decimal.fromUserInput("2", 5))).toEqual(true);
      expect(one.isLessThan(Decimal.fromUserInput("2.8", 5))).toEqual(true);
      expect(one.isLessThan(Decimal.fromUserInput("0.12345", 5))).toEqual(false);

      const oneDotFive = Decimal.fromUserInput("1.5", 5);
      expect(oneDotFive.isLessThan(Decimal.fromUserInput("0", 5))).toEqual(false);
      expect(oneDotFive.isLessThan(Decimal.fromUserInput("1", 5))).toEqual(false);
      expect(oneDotFive.isLessThan(Decimal.fromUserInput("1.5", 5))).toEqual(false);
      expect(oneDotFive.isLessThan(Decimal.fromUserInput("2", 5))).toEqual(true);
      expect(oneDotFive.isLessThan(Decimal.fromUserInput("2.8", 5))).toEqual(true);
      expect(oneDotFive.isLessThan(Decimal.fromUserInput("0.12345", 5))).toEqual(false);

      // original value remain unchanged
      expect(zero.toString()).toEqual("0");
      expect(one.toString()).toEqual("1");
      expect(oneDotFive.toString()).toEqual("1.5");
    });

    it("throws for different fractional digits", () => {
      const zero = Decimal.fromUserInput("0", 5);
      expect(() => zero.isLessThan(Decimal.fromUserInput("1", 1))).toThrowError(/do not match/i);
      expect(() => zero.isLessThan(Decimal.fromUserInput("1", 2))).toThrowError(/do not match/i);
      expect(() => zero.isLessThan(Decimal.fromUserInput("1", 3))).toThrowError(/do not match/i);
      expect(() => zero.isLessThan(Decimal.fromUserInput("1", 4))).toThrowError(/do not match/i);

      expect(() => zero.isLessThan(Decimal.fromUserInput("1", 6))).toThrowError(/do not match/i);
      expect(() => zero.isLessThan(Decimal.fromUserInput("1", 7))).toThrowError(/do not match/i);
    });
  });

  describe("isLessThanOrEqual", () => {
    it("returns correct values", () => {
      const zero = Decimal.fromUserInput("0", 5);
      expect(zero.isLessThanOrEqual(Decimal.fromUserInput("0", 5))).toEqual(true);
      expect(zero.isLessThanOrEqual(Decimal.fromUserInput("1", 5))).toEqual(true);
      expect(zero.isLessThanOrEqual(Decimal.fromUserInput("2", 5))).toEqual(true);
      expect(zero.isLessThanOrEqual(Decimal.fromUserInput("2.8", 5))).toEqual(true);
      expect(zero.isLessThanOrEqual(Decimal.fromUserInput("0.12345", 5))).toEqual(true);

      const one = Decimal.fromUserInput("1", 5);
      expect(one.isLessThanOrEqual(Decimal.fromUserInput("0", 5))).toEqual(false);
      expect(one.isLessThanOrEqual(Decimal.fromUserInput("1", 5))).toEqual(true);
      expect(one.isLessThanOrEqual(Decimal.fromUserInput("2", 5))).toEqual(true);
      expect(one.isLessThanOrEqual(Decimal.fromUserInput("2.8", 5))).toEqual(true);
      expect(one.isLessThanOrEqual(Decimal.fromUserInput("0.12345", 5))).toEqual(false);

      const oneDotFive = Decimal.fromUserInput("1.5", 5);
      expect(oneDotFive.isLessThanOrEqual(Decimal.fromUserInput("0", 5))).toEqual(false);
      expect(oneDotFive.isLessThanOrEqual(Decimal.fromUserInput("1", 5))).toEqual(false);
      expect(oneDotFive.isLessThanOrEqual(Decimal.fromUserInput("1.5", 5))).toEqual(true);
      expect(oneDotFive.isLessThanOrEqual(Decimal.fromUserInput("2", 5))).toEqual(true);
      expect(oneDotFive.isLessThanOrEqual(Decimal.fromUserInput("2.8", 5))).toEqual(true);
      expect(oneDotFive.isLessThanOrEqual(Decimal.fromUserInput("0.12345", 5))).toEqual(false);

      // original value remain unchanged
      expect(zero.toString()).toEqual("0");
      expect(one.toString()).toEqual("1");
      expect(oneDotFive.toString()).toEqual("1.5");
    });

    it("throws for different fractional digits", () => {
      const zero = Decimal.fromUserInput("0", 5);
      expect(() => zero.isLessThanOrEqual(Decimal.fromUserInput("1", 1))).toThrowError(/do not match/i);
      expect(() => zero.isLessThanOrEqual(Decimal.fromUserInput("1", 2))).toThrowError(/do not match/i);
      expect(() => zero.isLessThanOrEqual(Decimal.fromUserInput("1", 3))).toThrowError(/do not match/i);
      expect(() => zero.isLessThanOrEqual(Decimal.fromUserInput("1", 4))).toThrowError(/do not match/i);

      expect(() => zero.isLessThanOrEqual(Decimal.fromUserInput("1", 6))).toThrowError(/do not match/i);
      expect(() => zero.isLessThanOrEqual(Decimal.fromUserInput("1", 7))).toThrowError(/do not match/i);
    });
  });

  describe("isGreaterThan", () => {
    it("returns correct values", () => {
      const zero = Decimal.fromUserInput("0", 5);
      expect(zero.isGreaterThan(Decimal.fromUserInput("0", 5))).toEqual(false);
      expect(zero.isGreaterThan(Decimal.fromUserInput("1", 5))).toEqual(false);
      expect(zero.isGreaterThan(Decimal.fromUserInput("2", 5))).toEqual(false);
      expect(zero.isGreaterThan(Decimal.fromUserInput("2.8", 5))).toEqual(false);
      expect(zero.isGreaterThan(Decimal.fromUserInput("0.12345", 5))).toEqual(false);

      const one = Decimal.fromUserInput("1", 5);
      expect(one.isGreaterThan(Decimal.fromUserInput("0", 5))).toEqual(true);
      expect(one.isGreaterThan(Decimal.fromUserInput("1", 5))).toEqual(false);
      expect(one.isGreaterThan(Decimal.fromUserInput("2", 5))).toEqual(false);
      expect(one.isGreaterThan(Decimal.fromUserInput("2.8", 5))).toEqual(false);
      expect(one.isGreaterThan(Decimal.fromUserInput("0.12345", 5))).toEqual(true);

      const oneDotFive = Decimal.fromUserInput("1.5", 5);
      expect(oneDotFive.isGreaterThan(Decimal.fromUserInput("0", 5))).toEqual(true);
      expect(oneDotFive.isGreaterThan(Decimal.fromUserInput("1", 5))).toEqual(true);
      expect(oneDotFive.isGreaterThan(Decimal.fromUserInput("1.5", 5))).toEqual(false);
      expect(oneDotFive.isGreaterThan(Decimal.fromUserInput("2", 5))).toEqual(false);
      expect(oneDotFive.isGreaterThan(Decimal.fromUserInput("2.8", 5))).toEqual(false);
      expect(oneDotFive.isGreaterThan(Decimal.fromUserInput("0.12345", 5))).toEqual(true);

      // original value remain unchanged
      expect(zero.toString()).toEqual("0");
      expect(one.toString()).toEqual("1");
      expect(oneDotFive.toString()).toEqual("1.5");
    });

    it("throws for different fractional digits", () => {
      const zero = Decimal.fromUserInput("0", 5);
      expect(() => zero.isGreaterThan(Decimal.fromUserInput("1", 1))).toThrowError(/do not match/i);
      expect(() => zero.isGreaterThan(Decimal.fromUserInput("1", 2))).toThrowError(/do not match/i);
      expect(() => zero.isGreaterThan(Decimal.fromUserInput("1", 3))).toThrowError(/do not match/i);
      expect(() => zero.isGreaterThan(Decimal.fromUserInput("1", 4))).toThrowError(/do not match/i);

      expect(() => zero.isGreaterThan(Decimal.fromUserInput("1", 6))).toThrowError(/do not match/i);
      expect(() => zero.isGreaterThan(Decimal.fromUserInput("1", 7))).toThrowError(/do not match/i);
    });
  });

  describe("isGreaterThanOrEqual", () => {
    it("returns correct values", () => {
      const zero = Decimal.fromUserInput("0", 5);
      expect(zero.isGreaterThanOrEqual(Decimal.fromUserInput("0", 5))).toEqual(true);
      expect(zero.isGreaterThanOrEqual(Decimal.fromUserInput("1", 5))).toEqual(false);
      expect(zero.isGreaterThanOrEqual(Decimal.fromUserInput("2", 5))).toEqual(false);
      expect(zero.isGreaterThanOrEqual(Decimal.fromUserInput("2.8", 5))).toEqual(false);
      expect(zero.isGreaterThanOrEqual(Decimal.fromUserInput("0.12345", 5))).toEqual(false);

      const one = Decimal.fromUserInput("1", 5);
      expect(one.isGreaterThanOrEqual(Decimal.fromUserInput("0", 5))).toEqual(true);
      expect(one.isGreaterThanOrEqual(Decimal.fromUserInput("1", 5))).toEqual(true);
      expect(one.isGreaterThanOrEqual(Decimal.fromUserInput("2", 5))).toEqual(false);
      expect(one.isGreaterThanOrEqual(Decimal.fromUserInput("2.8", 5))).toEqual(false);
      expect(one.isGreaterThanOrEqual(Decimal.fromUserInput("0.12345", 5))).toEqual(true);

      const oneDotFive = Decimal.fromUserInput("1.5", 5);
      expect(oneDotFive.isGreaterThanOrEqual(Decimal.fromUserInput("0", 5))).toEqual(true);
      expect(oneDotFive.isGreaterThanOrEqual(Decimal.fromUserInput("1", 5))).toEqual(true);
      expect(oneDotFive.isGreaterThanOrEqual(Decimal.fromUserInput("1.5", 5))).toEqual(true);
      expect(oneDotFive.isGreaterThanOrEqual(Decimal.fromUserInput("2", 5))).toEqual(false);
      expect(oneDotFive.isGreaterThanOrEqual(Decimal.fromUserInput("2.8", 5))).toEqual(false);
      expect(oneDotFive.isGreaterThanOrEqual(Decimal.fromUserInput("0.12345", 5))).toEqual(true);

      // original value remain unchanged
      expect(zero.toString()).toEqual("0");
      expect(one.toString()).toEqual("1");
      expect(oneDotFive.toString()).toEqual("1.5");
    });

    it("throws for different fractional digits", () => {
      const zero = Decimal.fromUserInput("0", 5);
      expect(() => zero.isGreaterThanOrEqual(Decimal.fromUserInput("1", 1))).toThrowError(/do not match/i);
      expect(() => zero.isGreaterThanOrEqual(Decimal.fromUserInput("1", 2))).toThrowError(/do not match/i);
      expect(() => zero.isGreaterThanOrEqual(Decimal.fromUserInput("1", 3))).toThrowError(/do not match/i);
      expect(() => zero.isGreaterThanOrEqual(Decimal.fromUserInput("1", 4))).toThrowError(/do not match/i);

      expect(() => zero.isGreaterThanOrEqual(Decimal.fromUserInput("1", 6))).toThrowError(/do not match/i);
      expect(() => zero.isGreaterThanOrEqual(Decimal.fromUserInput("1", 7))).toThrowError(/do not match/i);
    });
  });
});<|MERGE_RESOLUTION|>--- conflicted
+++ resolved
@@ -212,27 +212,6 @@
     });
   });
 
-<<<<<<< HEAD
-  describe("multiply", () => {
-    it("returns correct values for Uint32", () => {
-      const zero = Decimal.fromUserInput("0", 5);
-      expect(zero.multiply(new Uint32(0)).toString()).toEqual("0");
-      expect(zero.multiply(new Uint32(1)).toString()).toEqual("0");
-      expect(zero.multiply(new Uint32(2)).toString()).toEqual("0");
-      expect(zero.multiply(new Uint32(4294967295)).toString()).toEqual("0");
-
-      const one = Decimal.fromUserInput("1", 5);
-      expect(one.multiply(new Uint32(0)).toString()).toEqual("0");
-      expect(one.multiply(new Uint32(1)).toString()).toEqual("1");
-      expect(one.multiply(new Uint32(2)).toString()).toEqual("2");
-      expect(one.multiply(new Uint32(4294967295)).toString()).toEqual("4294967295");
-
-      const oneDotFive = Decimal.fromUserInput("1.5", 5);
-      expect(oneDotFive.multiply(new Uint32(0)).toString()).toEqual("0");
-      expect(oneDotFive.multiply(new Uint32(1)).toString()).toEqual("1.5");
-      expect(oneDotFive.multiply(new Uint32(2)).toString()).toEqual("3");
-      expect(oneDotFive.multiply(new Uint32(4294967295)).toString()).toEqual("6442450942.5");
-=======
   describe("minus", () => {
     it("returns correct values", () => {
       const zero = Decimal.fromUserInput("0", 5);
@@ -255,15 +234,58 @@
       expect(Decimal.fromUserInput("3.5", 5).minus(oneDotFive).toString()).toEqual("2");
       expect(Decimal.fromUserInput("4.3", 5).minus(oneDotFive).toString()).toEqual("2.8");
       expect(Decimal.fromUserInput("1.62345", 5).minus(oneDotFive).toString()).toEqual("0.12345");
->>>>>>> ee205cc5
-
-      // original value remain unchanged
-      expect(zero.toString()).toEqual("0");
-      expect(one.toString()).toEqual("1");
-      expect(oneDotFive.toString()).toEqual("1.5");
-    });
-
-<<<<<<< HEAD
+
+      // original value remain unchanged
+      expect(zero.toString()).toEqual("0");
+      expect(one.toString()).toEqual("1");
+      expect(oneDotFive.toString()).toEqual("1.5");
+    });
+
+    it("throws for different fractional digits", () => {
+      const zero = Decimal.fromUserInput("0", 5);
+      expect(() => Decimal.fromUserInput("1", 1).minus(zero)).toThrowError(/do not match/i);
+      expect(() => Decimal.fromUserInput("1", 2).minus(zero)).toThrowError(/do not match/i);
+      expect(() => Decimal.fromUserInput("1", 3).minus(zero)).toThrowError(/do not match/i);
+      expect(() => Decimal.fromUserInput("1", 4).minus(zero)).toThrowError(/do not match/i);
+
+      expect(() => Decimal.fromUserInput("1", 6).minus(zero)).toThrowError(/do not match/i);
+      expect(() => Decimal.fromUserInput("1", 7).minus(zero)).toThrowError(/do not match/i);
+    });
+
+    it("throws for negative results", () => {
+      const one = Decimal.fromUserInput("1", 5);
+      expect(() => Decimal.fromUserInput("0", 5).minus(one)).toThrowError(/must not be negative/i);
+      expect(() => Decimal.fromUserInput("0.5", 5).minus(one)).toThrowError(/must not be negative/i);
+      expect(() => Decimal.fromUserInput("0.98765", 5).minus(one)).toThrowError(/must not be negative/i);
+    });
+  });
+
+  describe("multiply", () => {
+    it("returns correct values for Uint32", () => {
+      const zero = Decimal.fromUserInput("0", 5);
+      expect(zero.multiply(new Uint32(0)).toString()).toEqual("0");
+      expect(zero.multiply(new Uint32(1)).toString()).toEqual("0");
+      expect(zero.multiply(new Uint32(2)).toString()).toEqual("0");
+      expect(zero.multiply(new Uint32(4294967295)).toString()).toEqual("0");
+
+      const one = Decimal.fromUserInput("1", 5);
+      expect(one.multiply(new Uint32(0)).toString()).toEqual("0");
+      expect(one.multiply(new Uint32(1)).toString()).toEqual("1");
+      expect(one.multiply(new Uint32(2)).toString()).toEqual("2");
+      expect(one.multiply(new Uint32(4294967295)).toString()).toEqual("4294967295");
+
+      const oneDotFive = Decimal.fromUserInput("1.5", 5);
+      expect(oneDotFive.multiply(new Uint32(0)).toString()).toEqual("0");
+      expect(oneDotFive.multiply(new Uint32(1)).toString()).toEqual("1.5");
+      expect(oneDotFive.multiply(new Uint32(2)).toString()).toEqual("3");
+      expect(oneDotFive.multiply(new Uint32(4294967295)).toString()).toEqual("6442450942.5");
+
+      // original value remain unchanged
+      expect(zero.toString()).toEqual("0");
+      expect(one.toString()).toEqual("1");
+      expect(oneDotFive.toString()).toEqual("1.5");
+    });
+
     it("returns correct values for Uint53", () => {
       const zero = Decimal.fromUserInput("0", 5);
       expect(zero.multiply(new Uint53(0)).toString()).toEqual("0");
@@ -316,24 +338,6 @@
       expect(zero.toString()).toEqual("0");
       expect(one.toString()).toEqual("1");
       expect(oneDotFive.toString()).toEqual("1.5");
-=======
-    it("throws for different fractional digits", () => {
-      const zero = Decimal.fromUserInput("0", 5);
-      expect(() => Decimal.fromUserInput("1", 1).minus(zero)).toThrowError(/do not match/i);
-      expect(() => Decimal.fromUserInput("1", 2).minus(zero)).toThrowError(/do not match/i);
-      expect(() => Decimal.fromUserInput("1", 3).minus(zero)).toThrowError(/do not match/i);
-      expect(() => Decimal.fromUserInput("1", 4).minus(zero)).toThrowError(/do not match/i);
-
-      expect(() => Decimal.fromUserInput("1", 6).minus(zero)).toThrowError(/do not match/i);
-      expect(() => Decimal.fromUserInput("1", 7).minus(zero)).toThrowError(/do not match/i);
-    });
-
-    it("throws for negative results", () => {
-      const one = Decimal.fromUserInput("1", 5);
-      expect(() => Decimal.fromUserInput("0", 5).minus(one)).toThrowError(/must not be negative/i);
-      expect(() => Decimal.fromUserInput("0.5", 5).minus(one)).toThrowError(/must not be negative/i);
-      expect(() => Decimal.fromUserInput("0.98765", 5).minus(one)).toThrowError(/must not be negative/i);
->>>>>>> ee205cc5
     });
   });
 
