--- conflicted
+++ resolved
@@ -12,26 +12,15 @@
   SignedTransaction,
   UnsignedTransaction,
 } from "@iov/bcp";
-<<<<<<< HEAD
-=======
 import { Decimal } from "@iov/encoding";
-import amino from "@tendermint/amino-js";
->>>>>>> eeca7d1a
 import { TokenInfos } from "./types";
 export declare function decodePubkey(pubkey: types.PubKey): PubkeyBundle;
 export declare function decodeSignature(signature: string): SignatureBytes;
-<<<<<<< HEAD
 export declare function decodeFullSignature(signature: types.StdSignature, nonce: number): FullSignature;
+export declare function coinToDecimal(tokens: TokenInfos, coin: types.Coin): readonly [Decimal, string];
 export declare function decodeAmount(tokens: TokenInfos, coin: types.Coin): Amount;
 export declare function parseMsg(msg: types.Msg, chainId: ChainId, tokens: TokenInfos): SendTransaction;
 export declare function parseFee(fee: types.StdFee, tokens: TokenInfos): Fee;
-=======
-export declare function decodeFullSignature(signature: amino.StdSignature, nonce: number): FullSignature;
-export declare function coinToDecimal(tokens: TokenInfos, coin: amino.Coin): readonly [Decimal, string];
-export declare function decodeAmount(tokens: TokenInfos, coin: amino.Coin): Amount;
-export declare function parseMsg(msg: amino.Msg, chainId: ChainId, tokens: TokenInfos): SendTransaction;
-export declare function parseFee(fee: amino.StdFee, tokens: TokenInfos): Fee;
->>>>>>> eeca7d1a
 export declare function parseTx(
   tx: types.Tx,
   chainId: ChainId,
